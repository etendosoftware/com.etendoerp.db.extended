package com.etendoerp.db.extended.modulescript;

import com.etendoerp.db.extended.utils.TableDefinitionComparator;
import org.apache.logging.log4j.LogManager;
import org.apache.logging.log4j.Logger;
import org.openbravo.database.ConnectionProvider;
import org.openbravo.modulescript.ModuleScript;
import org.w3c.dom.Document;
import org.w3c.dom.Element;
import org.w3c.dom.NodeList;
import org.xml.sax.SAXException;

import javax.xml.XMLConstants;
import javax.xml.parsers.DocumentBuilder;
import javax.xml.parsers.DocumentBuilderFactory;
import javax.xml.parsers.ParserConfigurationException;
import java.io.File;
import java.io.IOException;
import java.nio.file.NoSuchFileException;
import java.sql.PreparedStatement;
<<<<<<< HEAD
import java.util.*;
=======
import java.util.ArrayList;
import java.util.Arrays;
import java.util.Collections;
import java.util.HashMap;
import java.util.List;
import java.util.Map;
import java.util.Objects;
>>>>>>> bdfe516d
import java.util.stream.Collectors;
import java.util.stream.Stream;

public class PartitionedConstraintsHandling extends ModuleScript {

  private static final String SRC_DB_DATABASE_MODEL_TABLES = "src-db/database/model/tables";
  private static final String SRC_DB_DATABASE_MODEL_MODIFIED_TABLES = "src-db/database/model/modifiedTables";
  public static final String ALTER_TABLE = "ALTER TABLE IF EXISTS PUBLIC.%s\n";
  private static final Logger log4j = LogManager.getLogger();
  public static final String MODULES_JAR  = "build/etendo/modules";
  public static final String MODULES_BASE = "modules";
  public static final String MODULES_CORE = "modules_core";
  private static final String[] moduleDirs = new String[] {MODULES_BASE, MODULES_CORE, MODULES_JAR};

  public static boolean isBlank(String str) {
    return str == null || str.trim().isEmpty();
  }

  public static boolean isEqualsIgnoreCase(String str1, String str2) {
    return str1 != null && str1.equalsIgnoreCase(str2);
  }

  public void execute() {
    try {
      ConnectionProvider cp = getConnectionProvider();
      String configSql =
          "SELECT UPPER(TBL.TABLENAME) TABLENAME, "
              + "       UPPER(COL.COLUMNNAME) COLUMNNAME, "
              + "       UPPER(COL_PK.COLUMNNAME) PK_COLUMNNAME "
              + "FROM ETARC_TABLE_CONFIG CFG "
              + "JOIN AD_TABLE TBL ON TBL.AD_TABLE_ID = CFG.AD_TABLE_ID "
              + "JOIN AD_COLUMN COL ON COL.AD_COLUMN_ID = CFG.AD_COLUMN_ID "
              + "JOIN AD_COLUMN COL_PK ON COL_PK.AD_TABLE_ID = TBL.AD_TABLE_ID AND COL_PK.ISKEY = 'Y'";
      PreparedStatement configPs = cp.getPreparedStatement(configSql);
      java.sql.ResultSet rs = configPs.executeQuery();
      StringBuilder sql = new StringBuilder();

      List<Map<String, String>> tableConfigs = new ArrayList<>();
      while (rs.next()) {
        Map<String, String> cfg = new HashMap<>();
        cfg.put("tableName",     rs.getString("TABLENAME"));
        cfg.put("columnName",    rs.getString("COLUMNNAME"));    // partición
        cfg.put("pkColumnName",  rs.getString("PK_COLUMNNAME")); // PK original
        tableConfigs.add(cfg);
      }
<<<<<<< HEAD
      rs.close();
      configPs.close();

      log4j.info("=======================================================");
      log4j.info("============== Partitioning process info ==============");
      log4j.info("=======================================================");

      for (Map<String, String> cfg : tableConfigs) {
        String tableName    = cfg.get("tableName");
        String partitionCol = cfg.get("columnName");
        String pkCol        = cfg.get("pkColumnName");

        log4j.info("DATA FROM ETARC_TABLE_CONFIG: tableName: {} - partitionCol: {} - pkCol: {}", tableName, partitionCol, pkCol);

        boolean isIncomplete = isBlank(tableName)
            || isBlank(partitionCol)
            || isBlank(pkCol);

        // 1) ¿Cambios en XML?
        List<File> xmlFiles = isIncomplete
            ? Collections.emptyList()
            : findTableXmlFiles(tableName);
        boolean isUnchanged = !isIncomplete
            && !(new TableDefinitionComparator())
            .isTableDefinitionChanged(tableName, cp, xmlFiles);

        // 2) ¿Está particionada?
        PreparedStatement psPart = cp.getPreparedStatement(
            "SELECT 1 FROM pg_partitioned_table WHERE partrelid = to_regclass(?)"
        );
        psPart.setString(1, tableName);
        boolean isPartitioned = psPart.executeQuery().next();
        psPart.close();

        // 3) ¿Tiene hoy alguna columna en la PK?
        PreparedStatement psPk = cp.getPreparedStatement(
            "SELECT a.attname\n" +
                "  FROM pg_index i\n" +
                "  JOIN pg_attribute a\n" +
                "    ON a.attrelid = i.indrelid\n" +
                "   AND a.attnum = ANY(i.indkey)\n" +
                " WHERE i.indrelid = to_regclass(?)\n" +
                "   AND i.indisprimary"
        );
        psPk.setString(1, tableName);
        java.sql.ResultSet rsPk = psPk.executeQuery();
        List<String> pkCols = new ArrayList<>();
        while (rsPk.next()) {
          pkCols.add(rsPk.getString(1));
        }
        rsPk.close();
        psPk.close();

        log4j.info("Table {} partitioned={} existing PK cols={}",
            tableName, isPartitioned, pkCols);

        // 4) Primera vez tras particionar = particionada pero SIN PK aún
        boolean firstPartitionRun = isPartitioned && pkCols.isEmpty();

        // 5) Saltar si incompleto, o si NO es primera vez y NO hay cambios
        if (isIncomplete || (!firstPartitionRun && isUnchanged)) {
          if (isIncomplete) {
            log4j.warn(
                "Skipping incomplete configuration for table {} (pk={}, partition={})",
                tableName, pkCol, partitionCol
            );
          } else {
            log4j.info(
                "Skipping {}: already processed and no XML changes",
                tableName
            );
=======
      for (Map<String, String> config : tableConfigs) {
        String tableName = config.get("tableName");
        String columnName = config.get("columnName");
        String pkColumnName = config.get("pkColumnName");

        boolean isIncomplete = isBlank(tableName) || isBlank(columnName) || isBlank(pkColumnName);
        List<File> tableXmlFiles = isIncomplete ? Collections.emptyList() : findTableXmlFiles(tableName);
        boolean isUnchanged = !isIncomplete && !(new TableDefinitionComparator())
            .isTableDefinitionChanged(tableName, cp, tableXmlFiles);

        if (isIncomplete || isUnchanged) {
          if (isIncomplete) {
            log4j.warn("Skipping incomplete configuration for table: {}, column: {}, pkColumn: {}",
                tableName, columnName, pkColumnName);
          } else {
            log4j.info("Table {} has no changes. Skipping recreation...", tableName);
>>>>>>> bdfe516d
          }
          continue;
        }

<<<<<<< HEAD
        // 6) Ejecutar recreación de constraints
        log4j.info(
            "Recreating constraints for {} (firstRun={}, xmlChanged={})",
            tableName, firstPartitionRun, !isUnchanged
        );
        sql.append(buildConstraintSql(tableName, cp, pkCol, partitionCol));
=======
        log4j.info("Table {} has changes. Recreating...", tableName);
        sql.append(buildConstraintSql(tableName, cp, pkColumnName, columnName));
>>>>>>> bdfe516d
      }
      log4j.info("=======================================================");
      log4j.info("=======================================================");
      log4j.info("=======================================================");

      if (isBlank(sql.toString())) {
        log4j.info("No constraints to handle for the provided configurations.");
        return;

      }

      // 7) Ejecutar todo el DDL acumulado
      PreparedStatement ps = cp.getPreparedStatement(sql.toString());
      ps.executeUpdate();
      ps.close();

    } catch (Exception e) {
      handleError(e);
    }
  }

  /**
   * Parses the specified XML file into a normalized DOM Document with
   * XXE protections enabled.
   * <p>
   * Configures the parser to:
   * <ul>
   *   <li>Disallow DOCTYPE declarations (no DTDs).</li>
   *   <li>Disable resolution of external general and parameter entities.</li>
   *   <li>Enable secure processing to limit resource usage.</li>
   *   <li>Disable XInclude processing and entity expansion.</li>
   * </ul>
   *
   * @param xml the XML file to parse
   * @return a normalized {@link org.w3c.dom.Document} representing the XML content
   * @throws ParserConfigurationException if a parser cannot be configured
   * @throws SAXException                 if a parsing error occurs
   * @throws IOException                  if an I/O error occurs reading the file
   */
  private static Document getDocument(File xml) throws ParserConfigurationException, SAXException, IOException {
    DocumentBuilderFactory factory = DocumentBuilderFactory.newInstance();

    // 1. Disallow DTDs entirely (no DOCTYPE)
    //    This prevents any <!DOCTYPE…> declarations
    factory.setFeature("http://apache.org/xml/features/disallow-doctype-decl", true);

    // 2. Disable external entities
    factory.setFeature("http://xml.org/sax/features/external-general-entities", false);
    factory.setFeature("http://xml.org/sax/features/external-parameter-entities", false);

    // 3. (Optional) Enable the secure-processing feature
    factory.setFeature(XMLConstants.FEATURE_SECURE_PROCESSING, true);

    // 4. Further hardening
    factory.setXIncludeAware(false);
    factory.setExpandEntityReferences(false);

    DocumentBuilder builder = factory.newDocumentBuilder();
    Document doc = builder.parse(xml);
    doc.getDocumentElement().normalize();
    return doc;
  }

  /**
   * Searches the provided list of XML table definition files for the "primaryKey"
   * attribute on the single <table> element in each file.
   * <p>
   * For each XML file:
   * <ul>
   *   <li>If the file does not exist, logs an error and returns null.</li>
   *   <li>If exactly one <table> element is found, and it has a "primaryKey" attribute,
   *       returns that attribute’s value.</li>
   *   <li>If no <table> elements or multiple <table> elements are found, or if the
   *       attribute is missing, logs the appropriate warning/error and returns null.</li>
   * </ul>
   *
   * @param xmlFiles the list of XML files to inspect
   * @return the name of the primary key if found, or null if missing or on error
   */
  public static String findPrimaryKey(List<File> xmlFiles) {
    try {
      for (File xml : xmlFiles) {
        if (!xml.exists()) {
          log4j.error("Error: XML file does not exist: {}", xml.getAbsolutePath());
          return null;
        }
        Document doc = getDocument(xml);
        NodeList tableList = doc.getElementsByTagName("table");

        if (tableList.getLength() == 1) {
          Element tableEl = (Element) tableList.item(0);
          if (tableEl.hasAttribute("primaryKey")) {
            return tableEl.getAttribute("primaryKey");
          } else {
            log4j.warn("Warning: Missing 'primaryKey' attribute in: {}", xml.getAbsolutePath());
            return null;
          }
        } else if (tableList.getLength() == 0) {
          log4j.error("Error: No <table> tag found in: {}", xml.getAbsolutePath());
          return null;
        } else {
          log4j.error("Error: Found {} <table> tags in: {}", tableList.getLength(),
              xml.getAbsolutePath());
          return null;
        }
      }
    } catch (Exception e) {
      log4j.error("Error processing XML: {}", e.getMessage(), e);
    }
    return null;
  }

  /**
   * Gathers all directories that potentially contain table XML files.
   * <p>
   * Scans each module directory under the project root (as defined by ModulesUtil),
   * adding:
   * <ul>
   *   <li>The module’s own “src-db/database/model/tables” directory, if present.</li>
   *   <li>That same tables directory under each immediate subdirectory of the module.</li>
   * </ul>
   * Finally, adds the project‐root “src-db/database/model/tables” directory.
   * Only existing directories are returned.
   *
   * @return a List of File objects representing each valid tables directory
   */
  private List<File> collectTableDirs() throws NoSuchFileException {
    List<File> dirs = new ArrayList<>();
    File root = new File(getSourcePath());
    for (String mod : this.moduleDirs) {
      File modBase = new File(root, mod);
      if (!modBase.isDirectory()) continue;
      dirs.add(new File(modBase, SRC_DB_DATABASE_MODEL_TABLES));
      for (File sd : Objects.requireNonNull(modBase.listFiles(File::isDirectory))) {
        dirs.add(new File(sd, SRC_DB_DATABASE_MODEL_TABLES));
      }
      dirs.add(new File(modBase, SRC_DB_DATABASE_MODEL_MODIFIED_TABLES));
      for (File sd : Objects.requireNonNull(modBase.listFiles(File::isDirectory))) {
        dirs.add(new File(sd, SRC_DB_DATABASE_MODEL_MODIFIED_TABLES));
      }
    }
    dirs.add(new File(root, SRC_DB_DATABASE_MODEL_TABLES));
    return dirs.stream().filter(File::isDirectory).collect(Collectors.toList());
  }

  /**
   * Finds the .xml file(s) matching the given table name (case-insensitive)
   * under each module’s “tables” directory and under the project's root.
   * <p>
   * Constructs a target filename of the form {@code tableName + ".xml"}, then
   * filters all XMLs in the discovered directories to only those whose name
   * equals the target.
   *
   * @param tableName the base name of the table (without the .xml extension)
   * @return a List of matching XML files (maybe empty if none found)
   */
  public List<File> findTableXmlFiles(String tableName) throws NoSuchFileException {
    String target = tableName.toLowerCase() + ".xml";
    return collectTableDirs().stream()
        .flatMap(dir -> {
          File[] files = dir.listFiles(f -> f.isFile() && f.getName().endsWith(".xml"));
          return files == null ? Stream.empty() : Arrays.stream(files);
        })
        .filter(f -> f.isFile() && f.getName().equalsIgnoreCase(target))
        .collect(Collectors.toList());
  }

  /**
   * Builds a SQL script to drop and re-create primary key and foreign key
   * constraints for the specified table, taking partitioning into account.
   * <p>
   * Steps performed:
   * <ol>
   * <li>Checks whether {@code tableName} is partitioned.</li>
   * <li>Loads the table’s XML to determine the primary key name.</li>
   * <li>Drops existing PK and re-adds it (with or without partition column).</li>
   * <li>Iterates all table XML definition files to find any foreign keys referencing
   * {@code tableName}, then drops and re-adds those FKs (partitioned if needed).</li>
   * </ol>
   *
   * @param tableName      the name of the table to modify
   * @param cp             the ConnectionProvider used to query catalog tables
   * @param pkField        the column name of the primary key
   * @param partitionField the partition key column (if table is partitioned)
   * @return the complete DDL script as a single String
   * @throws Exception if any database or XML processing error occurs
   */
  public String buildConstraintSql(String tableName, ConnectionProvider cp, String pkField,
      String partitionField) throws Exception {
    // Check if table is partitioned
    String checkPartition = "SELECT 1 FROM pg_partitioned_table WHERE partrelid = to_regclass(?)";
    PreparedStatement psCheck = cp.getPreparedStatement(checkPartition);
    psCheck.setString(1, tableName);
    boolean isPartitioned = psCheck.executeQuery().next();
    psCheck.close();

    // Get required information from the primary table's XML
    List<File> tableXmlFiles = findTableXmlFiles(tableName);
    if (tableXmlFiles.isEmpty()) {
      throw new Exception("Entity XML file for " + tableName + " not found.");
    }
    String pkName = findPrimaryKey(tableXmlFiles);
    if (pkName == null) {
      throw new Exception("Primary Key for entity " + tableName + " not found in XML.");
    }

    // SQL templates for primary table
    String dropPrimaryKeySQL = ALTER_TABLE + "DROP CONSTRAINT IF EXISTS %s CASCADE;\n";
    String addPartitionedPrimaryKeySQL = ALTER_TABLE + "ADD CONSTRAINT %s PRIMARY KEY (%s, %s);\n";
    String addSimplePrimaryKeySQL = ALTER_TABLE + "ADD CONSTRAINT %s PRIMARY KEY (%s);\n";

    // Build SQL script for primary table
    StringBuilder sql = new StringBuilder();
    sql.append(String.format(dropPrimaryKeySQL, tableName, pkName));

    if (isPartitioned) {
      sql.append(
          String.format(addPartitionedPrimaryKeySQL, tableName, pkName, pkField, partitionField));
    } else {
      sql.append(String.format(addSimplePrimaryKeySQL, tableName, pkName, pkField));
    }

    // SQL templates for foreign key constraints
    String dropForeignKeySQL = ALTER_TABLE + "DROP CONSTRAINT IF EXISTS %s;\n";
    String addColumnSQL = "ALTER TABLE %s\n" + "ADD COLUMN IF NOT EXISTS %s TIMESTAMP WITHOUT TIME ZONE;\n";
    String updateColumnSQL = "UPDATE %s SET %s = F.%s FROM %s F "
        + "WHERE F.%s = %s.%s AND %s.%s IS NULL;\n";
    String addPartitionedForeignKeySQL = ALTER_TABLE
        + "ADD CONSTRAINT %s FOREIGN KEY (%s, %s) "
        + "REFERENCES PUBLIC.%s (%s, %s) MATCH SIMPLE "
        + "ON UPDATE CASCADE ON DELETE NO ACTION;\n";
    String addSimpleForeignKeySQL = ALTER_TABLE + "ADD CONSTRAINT %s FOREIGN KEY (%s) "
        + "REFERENCES PUBLIC.%s (%s) MATCH SIMPLE "
        + "ON UPDATE NO ACTION ON DELETE NO ACTION;\n";

    // Iterate over all table XMLs to find references to our target table
    for (File dir : collectTableDirs()) {
      File[] xmlsInDir = dir.listFiles(f -> f.isFile() && f.getName().endsWith(".xml"));
      if (xmlsInDir == null) {
        continue;
      }

      for (File sourceXmlFile : xmlsInDir) {
        try {
          Document doc = getDocument(sourceXmlFile);
          NodeList tableNodes = doc.getElementsByTagName("table");
          if (tableNodes.getLength() != 1) {
            continue;
          }

          Element tableEl = (Element) tableNodes.item(0);
          // Skip views or the table we are already processing
          if (Boolean.parseBoolean(tableEl.getAttribute("isView")) || tableName.equalsIgnoreCase(
              tableEl.getAttribute("name"))) {
            continue;
          }

          String relatedTableName = tableEl.getAttribute("name").toUpperCase();
          NodeList fkList = tableEl.getElementsByTagName("foreign-key");

          for (int i = 0; i < fkList.getLength(); i++) {
            Element fkEl = (Element) fkList.item(i);
            if (tableName.equalsIgnoreCase(fkEl.getAttribute("foreignTable"))) {
              // This table has a foreign key to our target table
              String foreignKey = fkEl.getAttribute("name");
              NodeList refList = fkEl.getElementsByTagName("reference");
              if (refList.getLength() == 0) {
                continue;
              }

              // Assuming a single-column FK for this logic, like the original method
              Element refEl = (Element) refList.item(0);
              String relationColumn = refEl.getAttribute("local");

              if (isBlank(foreignKey) || isBlank(relationColumn)) {
                continue;
              }

              sql.append(String.format(dropForeignKeySQL, relatedTableName, foreignKey));

              if (isPartitioned) {
                String partitionColumn = "etarc_" + partitionField + "__" + foreignKey;
                sql.append(String.format(addColumnSQL, relatedTableName, partitionColumn));
                sql.append(String.format(updateColumnSQL, relatedTableName, partitionColumn,
                    partitionField, tableName, pkField, relatedTableName, relationColumn,
                    relatedTableName, partitionColumn));
                sql.append(
                    String.format(addPartitionedForeignKeySQL, relatedTableName, foreignKey,
                        relationColumn, partitionColumn, tableName, pkField, partitionField));
              } else {
                sql.append(String.format(addSimpleForeignKeySQL, relatedTableName, foreignKey,
                    relationColumn, tableName, pkField));
              }
            }
          }
        } catch (Exception e) {
          log4j.error("Error processing XML file: {}", sourceXmlFile.getAbsolutePath(), e);
        }
      }
    }
    return sql.toString();
  }
}<|MERGE_RESOLUTION|>--- conflicted
+++ resolved
@@ -18,9 +18,6 @@
 import java.io.IOException;
 import java.nio.file.NoSuchFileException;
 import java.sql.PreparedStatement;
-<<<<<<< HEAD
-import java.util.*;
-=======
 import java.util.ArrayList;
 import java.util.Arrays;
 import java.util.Collections;
@@ -28,7 +25,6 @@
 import java.util.List;
 import java.util.Map;
 import java.util.Objects;
->>>>>>> bdfe516d
 import java.util.stream.Collectors;
 import java.util.stream.Stream;
 
@@ -74,7 +70,6 @@
         cfg.put("pkColumnName",  rs.getString("PK_COLUMNNAME")); // PK original
         tableConfigs.add(cfg);
       }
-<<<<<<< HEAD
       rs.close();
       configPs.close();
 
@@ -146,39 +141,16 @@
                 "Skipping {}: already processed and no XML changes",
                 tableName
             );
-=======
-      for (Map<String, String> config : tableConfigs) {
-        String tableName = config.get("tableName");
-        String columnName = config.get("columnName");
-        String pkColumnName = config.get("pkColumnName");
-
-        boolean isIncomplete = isBlank(tableName) || isBlank(columnName) || isBlank(pkColumnName);
-        List<File> tableXmlFiles = isIncomplete ? Collections.emptyList() : findTableXmlFiles(tableName);
-        boolean isUnchanged = !isIncomplete && !(new TableDefinitionComparator())
-            .isTableDefinitionChanged(tableName, cp, tableXmlFiles);
-
-        if (isIncomplete || isUnchanged) {
-          if (isIncomplete) {
-            log4j.warn("Skipping incomplete configuration for table: {}, column: {}, pkColumn: {}",
-                tableName, columnName, pkColumnName);
-          } else {
-            log4j.info("Table {} has no changes. Skipping recreation...", tableName);
->>>>>>> bdfe516d
           }
           continue;
         }
 
-<<<<<<< HEAD
         // 6) Ejecutar recreación de constraints
         log4j.info(
             "Recreating constraints for {} (firstRun={}, xmlChanged={})",
             tableName, firstPartitionRun, !isUnchanged
         );
         sql.append(buildConstraintSql(tableName, cp, pkCol, partitionCol));
-=======
-        log4j.info("Table {} has changes. Recreating...", tableName);
-        sql.append(buildConstraintSql(tableName, cp, pkColumnName, columnName));
->>>>>>> bdfe516d
       }
       log4j.info("=======================================================");
       log4j.info("=======================================================");
